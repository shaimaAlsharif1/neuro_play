--- conflicted
+++ resolved
@@ -1,56 +1,19 @@
-<<<<<<< HEAD
-import torch
-import torch.nn as nn
-import torch.nn.functional as F
-
-=======
 import torch.nn as nn
 import torch.nn.functional as F
 
 # Define the number of actions for Breakout (up, down, left, right or similar set)
 # Assuming 4 actions from the original Keras code.
->>>>>>> d81f2d6e
 NUM_ACTIONS = 4
 
 class DQN(nn.Module):
     """
     Deep Q-Network (DQN) architecture based on the DeepMind paper for Atari.
-<<<<<<< HEAD
-    The input state is typically a stack of 4 grayscale frames, with shape (4, 84, 84).
-=======
     Input state is a stack of 4 grayscale frames, with shape (N, 4, 84, 84).
->>>>>>> d81f2d6e
     """
     def __init__(self, num_actions=NUM_ACTIONS):
         super(DQN, self).__init__()
         self.num_actions = num_actions
 
-<<<<<<< HEAD
-        # 1. Convolutions on the frames on the screen
-        # Input shape: (N, 4, 84, 84) -> (batch_size, channels, height, width)
-        
-        # Conv1: Input 4 channels, Output 32 channels, Kernel 8x8, Stride 4
-        # Output shape: (N, 32, 20, 20)
-        self.conv1 = nn.Conv2d(in_channels=4, out_channels=32, kernel_size=8, stride=4)
-        
-        # Conv2: Input 32 channels, Output 64 channels, Kernel 4x4, Stride 2
-        # Output shape: (N, 64, 9, 9)
-        self.conv2 = nn.Conv2d(in_channels=32, out_channels=64, kernel_size=4, stride=2)
-        
-        # Conv3: Input 64 channels, Output 64 channels, Kernel 3x3, Stride 1
-        # Output shape: (N, 64, 7, 7)
-        self.conv3 = nn.Conv2d(in_channels=64, out_channels=64, kernel_size=3, stride=1)
-        
-        # Calculate the size after convolutions for the Flatten layer
-        # 64 channels * 7 * 7 = 3136
-        self.flatten_size = 64 * 7 * 7  
-        
-        # 2. Fully Connected Layers
-        # Dense 1: Input 3136, Output 512
-        self.fc1 = nn.Linear(self.flatten_size, 512)
-        
-        # Dense 2: Input 512, Output num_actions (Q-values)
-=======
         # The input is (N, 4, 84, 84) - PyTorch uses channels-first (C, H, W)
         
         # Conv1: Input 4 channels, Output 32 channels, Kernel 8x8, Stride 4
@@ -73,7 +36,6 @@
         self.fc1 = nn.Linear(self.flatten_size, 512)
         
         # Dense 2 (FC2 - Output Layer): Input 512, Output num_actions, Linear activation
->>>>>>> d81f2d6e
         self.fc2 = nn.Linear(512, self.num_actions)
 
     def forward(self, x):
@@ -82,43 +44,18 @@
         x = F.relu(self.conv2(x))
         x = F.relu(self.conv3(x))
         
-<<<<<<< HEAD
-        # Flatten the output of the convolutional layers
-=======
         # Flatten the output: (N, 64, 7, 7) -> (N, 3136)
         # -1 infers the batch size
->>>>>>> d81f2d6e
         x = x.view(-1, self.flatten_size)
         
         # Apply ReLU activation after the first fully connected layer
         x = F.relu(self.fc1(x))
         
-<<<<<<< HEAD
-        # Output layer (Q-values, uses linear activation by default in PyTorch Linear layer)
-=======
         # Output layer (Q-values - linear activation is default/desired here)
->>>>>>> d81f2d6e
         q_values = self.fc2(x)
         
         return q_values
 
 def create_q_model():
     """Helper function to instantiate the DQN model."""
-<<<<<<< HEAD
-    return DQN(num_actions=NUM_ACTIONS)
-
-# Instantiate the models, equivalent to the Keras notebook setup
-model = create_q_model()
-model_target = create_q_model()
-
-# Optional: Print the model structure to verify
-# print(model)
-
-# Optional: Example of how to use the models for prediction
-# if __name__ == '__main__':
-#     dummy_input = torch.randn(1, 4, 84, 84)  # Batch size 1, 4 channels, 84x84
-#     q_values = model(dummy_input)
-#     print(f"Output Q-values shape: {q_values.shape}") # Should be torch.Size([1, 4])
-=======
-    return DQN(num_actions=NUM_ACTIONS)
->>>>>>> d81f2d6e
+    return DQN(num_actions=NUM_ACTIONS)
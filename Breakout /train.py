import torch
import torch.nn as nn
import torch.optim as optim
import numpy as np
import random
<<<<<<< HEAD
from collections import deque
from environment import make_env
from network import create_q_model

# Model and training parameters
gamma = 0.99  # Discount factor for past rewards
epsilon_max = 1.0  # Epsilon start value (initial exploration rate)
epsilon_min = 0.1  # Epsilon minimum value (minimum exploration rate)
# Note: epsilon_interval is not explicitly defined in the Keras code block, 
# so we'll infer the decay step from the formula: epsilon_interval = epsilon_max - epsilon_min
epsilon_interval = epsilon_max - epsilon_min 

# Frame and episode counters
frame_count = 0
episode_count = 0
running_reward = 0

# Exploration settings
epsilon_random_frames = 50000  # Number of frames to take random action
epsilon_greedy_frames = 1000000.0 # Number of frames for exploration decay
epsilon = epsilon_max

# Replay Buffer settings
max_memory_length = 100000  # Maximum replay length
update_after_actions = 4    # Train the model after 4 actions
update_target_network = 10000 # How often to update the target network
batch_size = 32             # Batch size for sampling from replay buffer

# Environment parameters (placeholders, must be defined for actual run)
# NOTE: Replace these with actual values/imports for a runnable script
max_steps_per_episode = 10000 
max_episodes = 0 # Set to 0 for infinite loop unless 'solved'
env = make_env(render='human') 
# -------------------------------------------------------------------

# --- PyTorch Setup ---

# Initialize the device
device = torch.device("cuda" if torch.cuda.is_available() else "cpu")
print(f"Using device: {device}")

# Initialize models
model = create_q_model().to(device)
model_target = create_q_model().to(device)
# Copy weights from model to model_target initially
model_target.load_state_dict(model.state_dict())

# Optimizer 
learning_rate = 0.00025
optimizer = optim.Adam(model.parameters(), lr=learning_rate)

# Loss function 
loss_function = nn.HuberLoss() 

# --- Experience Replay Buffer (Using deque for efficiency) ---
action_history = deque(maxlen=max_memory_length)
state_history = deque(maxlen=max_memory_length)
state_next_history = deque(maxlen=max_memory_length)
rewards_history = deque(maxlen=max_memory_length)
done_history = deque(maxlen=max_memory_length)
episode_reward_history = deque(maxlen=100) # For tracking running reward
=======
import sys
from collections import deque

# Import model, environment setup, and configurations
from network import create_q_model, NUM_ACTIONS
from environment import make_env
from config import DQNConfig
from main import parse_args, main as main_parser # Import main's parser

# --- Initialization ---

# Check if main.py provided arguments for running (e.g., --train)
args = parse_args()
if not args.train:
    # If not running training via the command line, exit gracefully
    print("Run 'python main.py --train' to start training. Exiting train.py setup.")
    # Note: We exit here because `train.py` should only execute the loop if training is requested.
    sys.exit(0) 

# Environment setup
env = make_env(render=False) # Use the headless environment for training
max_steps_per_episode = DQNConfig.max_steps_per_episode # Max steps per episode
max_episodes = DQNConfig.max_episodes

# PyTorch Setup
device = torch.device("cuda" if torch.cuda.is_available() else "cpu")
print(f"Using device: {device}")

# Models
model = create_q_model().to(device)
model_target = create_q_model().to(device)
model_target.load_state_dict(model.state_dict())

# Optimizer and Loss
optimizer = optim.Adam(model.parameters(), lr=DQNConfig.learning_rate)
loss_function = nn.HuberLoss() 

# Exploration and Decay
epsilon_interval = DQNConfig.epsilon_max - DQNConfig.epsilon_min 
epsilon = DQNConfig.epsilon_max
epsilon_decay_step = epsilon_interval / DQNConfig.epsilon_greedy_frames

# Frame and episode counters
frame_count = 0
episode_count = 0
running_reward = 0

# Experience Replay Buffer 
action_history = deque(maxlen=DQNConfig.max_memory_length)
state_history = deque(maxlen=DQNConfig.max_memory_length)
state_next_history = deque(maxlen=DQNConfig.max_memory_length)
rewards_history = deque(maxlen=DQNConfig.max_memory_length)
done_history = deque(maxlen=DQNConfig.max_memory_length)
episode_reward_history = deque(maxlen=100)
>>>>>>> d81f2d6e


def process_state(state):
    """
<<<<<<< HEAD
    Converts a numpy state array (H, W, C) from environment (if applicable) 
    or (C, H, W) to a PyTorch tensor with batch dimension, 
    and moves it to the appropriate device.
    """
    # Assuming state is already (C, H, W)
    state_tensor = torch.tensor(state, dtype=torch.float32).unsqueeze(0).to(device)
=======
    Converts a FrameStack output (which is already (C, H, W) via AtariPreprocessing) 
    to a PyTorch tensor with batch dimension, and moves it to the device.
    """
    # Note: FrameStack output is typically a LazyArray which converts to np.array on access.
    # It has shape (4, 84, 84), which is (C, H, W).
    state_tensor = torch.tensor(np.array(state), dtype=torch.float32).unsqueeze(0).to(device)
>>>>>>> d81f2d6e
    return state_tensor

def train_step(model, model_target, optimizer, loss_function, indices):
    """Performs one step of the DQN training process."""

    # 1. Sample Replay Buffer Data
<<<<<<< HEAD
    # Convert sampled lists to numpy arrays
=======
>>>>>>> d81f2d6e
    state_sample = np.array([state_history[i] for i in indices])
    state_next_sample = np.array([state_next_history[i] for i in indices])
    rewards_sample = np.array([rewards_history[i] for i in indices])
    action_sample = np.array([action_history[i] for i in indices])
    done_sample = np.array([done_history[i] for i in indices], dtype=float)

    # Convert to PyTorch tensors
    state_tensor = torch.tensor(state_sample, dtype=torch.float32).to(device)
    state_next_tensor = torch.tensor(state_next_sample, dtype=torch.float32).to(device)
    rewards_tensor = torch.tensor(rewards_sample, dtype=torch.float32).to(device)
    action_tensor = torch.tensor(action_sample, dtype=torch.long).to(device)
    done_tensor = torch.tensor(done_sample, dtype=torch.float32).to(device)
<<<<<<< HEAD

    # 2. Compute Target Q-values (Y)
    
    # Get Q-values for the next states from the TARGET model (stability)
    # model_target is in eval mode for inference
    with torch.no_grad():
        future_rewards = model_target(state_next_tensor)
        # Max Q-value of the next state: max_a' Q_target(s', a')
        max_future_q = torch.max(future_rewards, dim=1).values
        
        # Calculate Target Q-value: Y = R + gamma * max_a' Q_target(s', a')
        # Mask out Q-values for terminal states (done_tensor is 1.0 for terminal)
        # The logic in the Keras code: Y = rewards_sample + gamma * max_future_q
        # and then Y = Y * (1 - done_sample) - done_sample
        # which is equivalent to: Y = R if terminal, or R + gamma * max_future_q if not terminal
        
        # Standard DQN target: R + gamma * max_a' Q_target(s', a') * (1 - done)
        updated_q_values = rewards_tensor + gamma * max_future_q * (1 - done_tensor)

        # The specific Keras logic for terminal states was:
        # updated_q_values = updated_q_values * (1 - done_sample) - done_sample
        # If done=1, this simplifies to 0 - 1 = -1. This is a common but not mandatory 
        # way to handle terminal state rewards when the reward itself isn't used as the Q-target.
        # We will use the standard DQN target: R if terminal, R + gamma * max_future_q if not.
        # This is achieved by: rewards_tensor + (1 - done_tensor) * gamma * max_future_q

    # 3. Compute Current Q-values (Q_model)
    
    model.train() # Set the main model to training mode
    # Get Q-values for the current states from the MAIN model
    current_q_values = model(state_tensor) 

    # Gather Q-values for the actions that were actually taken
    # action_tensor.unsqueeze(1) for indexing
    q_action = torch.gather(current_q_values, dim=1, index=action_tensor.unsqueeze(1)).squeeze()

    # 4. Calculate Loss
    # Calculate loss between the computed target Q-values and the current Q-values for the taken actions
    loss = loss_function(q_action, updated_q_values)

    # 5. Optimization (Backpropagation)
    optimizer.zero_grad()
    loss.backward()
    
    # Gradient clipping (equivalent to Keras's clipnorm=1.0)
    nn.utils.clip_grad_norm_(model.parameters(), max_norm=1.0)
    
=======
    
    # 2. Compute Target Q-values (Y)
    model_target.eval()
    with torch.no_grad():
        future_rewards = model_target(state_next_tensor)
        max_future_q = torch.max(future_rewards, dim=1).values
        
        # Y = R + gamma * max_a' Q_target(s', a') * (1 - done)
        updated_q_values = rewards_tensor + DQNConfig.gamma * max_future_q * (1 - done_tensor)

    # 3. Compute Current Q-values (Q_model)
    model.train()
    current_q_values = model(state_tensor) 
    # Gather Q-values for the actions that were actually taken
    q_action = torch.gather(current_q_values, dim=1, index=action_tensor.unsqueeze(1)).squeeze()

    # 4. Calculate Loss
    loss = loss_function(q_action, updated_q_values)

    # 5. Optimization
    optimizer.zero_grad()
    loss.backward()
    # Gradient clipping
    nn.utils.clip_grad_norm_(model.parameters(), max_norm=DQNConfig.clipnorm)
>>>>>>> d81f2d6e
    optimizer.step()
    
    return loss.item()

<<<<<<< HEAD
# --- Main Training Loop (Placeholder) ---

print("Starting training loop...")

# NOTE: You MUST initialize and import 'env' (your Gym/Atari environment)
# and ensure 'env' has the expected 'reset()' and 'step()' methods for 
# this loop to run correctly.

# while True:
#     # NOTE: Mocking the environment for demonstration. 
#     # Replace this with your actual environment setup.
#     try:
#         observation, _ = env.reset()
#         state = np.array(observation)
#     except NameError:
#         print("\n*** ERROR: 'env' is not defined. Please set up your environment (e.g., Gym) and uncomment the loop. ***")
#         break

#     episode_reward = 0
    
#     # Epsilon decay happens once per step
#     epsilon_decay_step = epsilon_interval / epsilon_greedy_frames

#     for timestep in range(1, max_steps_per_episode):
#         frame_count += 1
        
#         # --- Epsilon-Greedy Action Selection ---
#         if frame_count < epsilon_random_frames or epsilon > np.random.rand(1)[0]:
#             # Take random action
#             action = np.random.choice(NUM_ACTIONS)
#         else:
#             # Predict action Q-values
#             state_tensor = process_state(state)
            
#             # Set model to evaluation mode for inference
#             model.eval() 
#             with torch.no_grad():
#                 action_probs = model(state_tensor)
            
#             # Take best action (argmax)
#             action = torch.argmax(action_probs[0]).item()
            
#             # Set model back to training mode (if not training, this has no effect)
#             model.train()

#         # Decay probability of taking random action
#         epsilon -= epsilon_decay_step
#         epsilon = max(epsilon, epsilon_min)

#         # --- Apply action in environment ---
#         # state_next, reward, done, _, _ = env.step(action) 
#         # state_next = np.array(state_next)
        
#         # NOTE: Mocking environment step for demonstration
#         state_next = np.zeros_like(state) 
#         reward = random.uniform(-1, 1)
#         done = timestep == (max_steps_per_episode - 1) 
        
#         episode_reward += reward

#         # --- Save to Replay Buffer ---
#         action_history.append(action)
#         state_history.append(state)
#         state_next_history.append(state_next)
#         done_history.append(done)
#         rewards_history.append(reward)
#         state = state_next

#         # --- Training Step (Update Main Model) ---
#         if frame_count % update_after_actions == 0 and len(done_history) > batch_size:
#             # Get random indices for the batch
#             indices = np.random.choice(len(done_history), size=batch_size, replace=False)
            
#             # Run the training update
#             loss = train_step(model, model_target, optimizer, loss_function, indices)
            
#         # --- Update Target Network ---
#         if frame_count % update_target_network == 0:
#             # update the target network with new weights
#             model_target.load_state_dict(model.state_dict())
            
#             # Log details
#             template = "running reward: {:.2f} at episode {}, frame count {}"
#             print(template.format(running_reward, episode_count, frame_count))

#         if done:
#             break

#     # --- Episode End Logic ---
#     episode_reward_history.append(episode_reward)
#     running_reward = np.mean(episode_reward_history)

#     episode_count += 1

#     if running_reward > 40:  # Condition to consider the task solved
#         print("Solved at episode {}!".format(episode_count))
#         break

#     if max_episodes > 0 and episode_count >= max_episodes: 
#         print("Stopped at episode {}!".format(episode_count))
#         break
=======

# --- Main Training Loop ---

print("Starting DQN training loop...")
print(f"Target steps: {args.train_steps} | Env: {args.env} | Seed: {args.seed}")

while frame_count < args.train_steps:
    # Reset environment and get initial state
    observation, _ = env.reset(seed=DQNConfig.seed + episode_count)
    state = np.array(observation)
    episode_reward = 0

    for timestep in range(1, max_steps_per_episode + 1):
        frame_count += 1
        
        # --- Epsilon-Greedy Action Selection ---
        if frame_count < DQNConfig.epsilon_random_frames or epsilon > np.random.rand(1)[0]:
            action = np.random.choice(NUM_ACTIONS)
        else:
            state_tensor = process_state(state)
            model.eval() 
            with torch.no_grad():
                action_probs = model(state_tensor)
            action = torch.argmax(action_probs[0]).item()
            model.train()

        # Decay probability of taking random action
        epsilon -= epsilon_decay_step
        epsilon = max(epsilon, DQNConfig.epsilon_min)

        # --- Apply action in environment ---
        state_next, reward, terminated, truncated, info = env.step(action)
        done = terminated or truncated
        state_next = np.array(state_next)
        episode_reward += reward

        # --- Save to Replay Buffer ---
        action_history.append(action)
        state_history.append(state)
        state_next_history.append(state_next)
        done_history.append(done)
        rewards_history.append(reward)
        state = state_next

        # --- Training Step ---
        if (frame_count % DQNConfig.update_after_actions == 0 and 
            len(rewards_history) > DQNConfig.batch_size):
            
            # Get random indices for the batch
            indices = np.random.choice(len(rewards_history), 
                                      size=DQNConfig.batch_size, 
                                      replace=False)
            
            # Run the training update
            loss = train_step(model, model_target, optimizer, loss_function, indices)
            
        # --- Update Target Network ---
        if frame_count % DQNConfig.update_target_network == 0:
            model_target.load_state_dict(model.state_dict())
            template = "running reward: {:.2f} at episode {}, frame count {}"
            print(template.format(running_reward, episode_count, frame_count))

        if done:
            break

    # --- Episode End Logic ---
    episode_reward_history.append(episode_reward)
    if len(episode_reward_history) > 100:
        episode_reward_history.popleft() 
        
    running_reward = np.mean(episode_reward_history)
    episode_count += 1

    # Check for solving condition
    if running_reward > DQNConfig.solved_running_reward: 
        print("Solved at episode {}! Running reward: {:.2f}".format(episode_count, running_reward))
        break

    # Check for max episodes limit
    if max_episodes > 0 and episode_count >= max_episodes: 
        print("Stopped at episode {}!".format(episode_count))
        break

print(f"Training finished after {frame_count} frames.")
env.close()

# # --- train.py (Add to the end of the file) ---

# def save_checkpoint(model, optimizer, frame_count, running_reward, path="dqn_checkpoint.pth"):
#     """Saves the current state of the model and optimizer."""
#     torch.save({
#         'frame_count': frame_count,
#         'running_reward': running_reward,
#         'model_state_dict': model.state_dict(),
#         'optimizer_state_dict': optimizer.state_dict(),
#     }, path)
#     print(f"\n--- Model saved successfully at frame {frame_count} to {path} ---")


# # --- Add this call after the main training loop breaks ---

# # ... (Previous training loop code) ...

# print(f"Training finished after {frame_count} frames.")
# env.close()

# # Save the final model
# save_checkpoint(
#     model, 
#     optimizer, 
#     frame_count, 
#     running_reward, 
#     path=f"dqn_final_{DQNConfig.env_id}_{frame_count}.pth"
# )

# # Example of how to load a saved model later

# # 1. Initialize models and optimizer first (using create_q_model)
# loaded_model = create_q_model().to(device)
# loaded_optimizer = optim.Adam(loaded_model.parameters(), lr=DQNConfig.learning_rate)

# # 2. Load the checkpoint
# checkpoint = torch.load("dqn_final_BreakoutNoFrameskip-v4_X.pth")

# # 3. Apply the saved states
# loaded_model.load_state_dict(checkpoint['model_state_dict'])
# loaded_optimizer.load_state_dict(checkpoint['optimizer_state_dict'])

# # 4. Resume training counters (optional)
# # start_frame = checkpoint['frame_count']
# # last_reward = checkpoint['running_reward']

# # Set the model to evaluation mode (if running inference/testing)
# # loaded_model.eval()
>>>>>>> d81f2d6e
<|MERGE_RESOLUTION|>--- conflicted
+++ resolved
@@ -3,69 +3,6 @@
 import torch.optim as optim
 import numpy as np
 import random
-<<<<<<< HEAD
-from collections import deque
-from environment import make_env
-from network import create_q_model
-
-# Model and training parameters
-gamma = 0.99  # Discount factor for past rewards
-epsilon_max = 1.0  # Epsilon start value (initial exploration rate)
-epsilon_min = 0.1  # Epsilon minimum value (minimum exploration rate)
-# Note: epsilon_interval is not explicitly defined in the Keras code block, 
-# so we'll infer the decay step from the formula: epsilon_interval = epsilon_max - epsilon_min
-epsilon_interval = epsilon_max - epsilon_min 
-
-# Frame and episode counters
-frame_count = 0
-episode_count = 0
-running_reward = 0
-
-# Exploration settings
-epsilon_random_frames = 50000  # Number of frames to take random action
-epsilon_greedy_frames = 1000000.0 # Number of frames for exploration decay
-epsilon = epsilon_max
-
-# Replay Buffer settings
-max_memory_length = 100000  # Maximum replay length
-update_after_actions = 4    # Train the model after 4 actions
-update_target_network = 10000 # How often to update the target network
-batch_size = 32             # Batch size for sampling from replay buffer
-
-# Environment parameters (placeholders, must be defined for actual run)
-# NOTE: Replace these with actual values/imports for a runnable script
-max_steps_per_episode = 10000 
-max_episodes = 0 # Set to 0 for infinite loop unless 'solved'
-env = make_env(render='human') 
-# -------------------------------------------------------------------
-
-# --- PyTorch Setup ---
-
-# Initialize the device
-device = torch.device("cuda" if torch.cuda.is_available() else "cpu")
-print(f"Using device: {device}")
-
-# Initialize models
-model = create_q_model().to(device)
-model_target = create_q_model().to(device)
-# Copy weights from model to model_target initially
-model_target.load_state_dict(model.state_dict())
-
-# Optimizer 
-learning_rate = 0.00025
-optimizer = optim.Adam(model.parameters(), lr=learning_rate)
-
-# Loss function 
-loss_function = nn.HuberLoss() 
-
-# --- Experience Replay Buffer (Using deque for efficiency) ---
-action_history = deque(maxlen=max_memory_length)
-state_history = deque(maxlen=max_memory_length)
-state_next_history = deque(maxlen=max_memory_length)
-rewards_history = deque(maxlen=max_memory_length)
-done_history = deque(maxlen=max_memory_length)
-episode_reward_history = deque(maxlen=100) # For tracking running reward
-=======
 import sys
 from collections import deque
 
@@ -120,36 +57,22 @@
 rewards_history = deque(maxlen=DQNConfig.max_memory_length)
 done_history = deque(maxlen=DQNConfig.max_memory_length)
 episode_reward_history = deque(maxlen=100)
->>>>>>> d81f2d6e
 
 
 def process_state(state):
     """
-<<<<<<< HEAD
-    Converts a numpy state array (H, W, C) from environment (if applicable) 
-    or (C, H, W) to a PyTorch tensor with batch dimension, 
-    and moves it to the appropriate device.
-    """
-    # Assuming state is already (C, H, W)
-    state_tensor = torch.tensor(state, dtype=torch.float32).unsqueeze(0).to(device)
-=======
     Converts a FrameStack output (which is already (C, H, W) via AtariPreprocessing) 
     to a PyTorch tensor with batch dimension, and moves it to the device.
     """
     # Note: FrameStack output is typically a LazyArray which converts to np.array on access.
     # It has shape (4, 84, 84), which is (C, H, W).
     state_tensor = torch.tensor(np.array(state), dtype=torch.float32).unsqueeze(0).to(device)
->>>>>>> d81f2d6e
     return state_tensor
 
 def train_step(model, model_target, optimizer, loss_function, indices):
     """Performs one step of the DQN training process."""
 
     # 1. Sample Replay Buffer Data
-<<<<<<< HEAD
-    # Convert sampled lists to numpy arrays
-=======
->>>>>>> d81f2d6e
     state_sample = np.array([state_history[i] for i in indices])
     state_next_sample = np.array([state_next_history[i] for i in indices])
     rewards_sample = np.array([rewards_history[i] for i in indices])
@@ -162,55 +85,6 @@
     rewards_tensor = torch.tensor(rewards_sample, dtype=torch.float32).to(device)
     action_tensor = torch.tensor(action_sample, dtype=torch.long).to(device)
     done_tensor = torch.tensor(done_sample, dtype=torch.float32).to(device)
-<<<<<<< HEAD
-
-    # 2. Compute Target Q-values (Y)
-    
-    # Get Q-values for the next states from the TARGET model (stability)
-    # model_target is in eval mode for inference
-    with torch.no_grad():
-        future_rewards = model_target(state_next_tensor)
-        # Max Q-value of the next state: max_a' Q_target(s', a')
-        max_future_q = torch.max(future_rewards, dim=1).values
-        
-        # Calculate Target Q-value: Y = R + gamma * max_a' Q_target(s', a')
-        # Mask out Q-values for terminal states (done_tensor is 1.0 for terminal)
-        # The logic in the Keras code: Y = rewards_sample + gamma * max_future_q
-        # and then Y = Y * (1 - done_sample) - done_sample
-        # which is equivalent to: Y = R if terminal, or R + gamma * max_future_q if not terminal
-        
-        # Standard DQN target: R + gamma * max_a' Q_target(s', a') * (1 - done)
-        updated_q_values = rewards_tensor + gamma * max_future_q * (1 - done_tensor)
-
-        # The specific Keras logic for terminal states was:
-        # updated_q_values = updated_q_values * (1 - done_sample) - done_sample
-        # If done=1, this simplifies to 0 - 1 = -1. This is a common but not mandatory 
-        # way to handle terminal state rewards when the reward itself isn't used as the Q-target.
-        # We will use the standard DQN target: R if terminal, R + gamma * max_future_q if not.
-        # This is achieved by: rewards_tensor + (1 - done_tensor) * gamma * max_future_q
-
-    # 3. Compute Current Q-values (Q_model)
-    
-    model.train() # Set the main model to training mode
-    # Get Q-values for the current states from the MAIN model
-    current_q_values = model(state_tensor) 
-
-    # Gather Q-values for the actions that were actually taken
-    # action_tensor.unsqueeze(1) for indexing
-    q_action = torch.gather(current_q_values, dim=1, index=action_tensor.unsqueeze(1)).squeeze()
-
-    # 4. Calculate Loss
-    # Calculate loss between the computed target Q-values and the current Q-values for the taken actions
-    loss = loss_function(q_action, updated_q_values)
-
-    # 5. Optimization (Backpropagation)
-    optimizer.zero_grad()
-    loss.backward()
-    
-    # Gradient clipping (equivalent to Keras's clipnorm=1.0)
-    nn.utils.clip_grad_norm_(model.parameters(), max_norm=1.0)
-    
-=======
     
     # 2. Compute Target Q-values (Y)
     model_target.eval()
@@ -235,114 +109,10 @@
     loss.backward()
     # Gradient clipping
     nn.utils.clip_grad_norm_(model.parameters(), max_norm=DQNConfig.clipnorm)
->>>>>>> d81f2d6e
     optimizer.step()
     
     return loss.item()
 
-<<<<<<< HEAD
-# --- Main Training Loop (Placeholder) ---
-
-print("Starting training loop...")
-
-# NOTE: You MUST initialize and import 'env' (your Gym/Atari environment)
-# and ensure 'env' has the expected 'reset()' and 'step()' methods for 
-# this loop to run correctly.
-
-# while True:
-#     # NOTE: Mocking the environment for demonstration. 
-#     # Replace this with your actual environment setup.
-#     try:
-#         observation, _ = env.reset()
-#         state = np.array(observation)
-#     except NameError:
-#         print("\n*** ERROR: 'env' is not defined. Please set up your environment (e.g., Gym) and uncomment the loop. ***")
-#         break
-
-#     episode_reward = 0
-    
-#     # Epsilon decay happens once per step
-#     epsilon_decay_step = epsilon_interval / epsilon_greedy_frames
-
-#     for timestep in range(1, max_steps_per_episode):
-#         frame_count += 1
-        
-#         # --- Epsilon-Greedy Action Selection ---
-#         if frame_count < epsilon_random_frames or epsilon > np.random.rand(1)[0]:
-#             # Take random action
-#             action = np.random.choice(NUM_ACTIONS)
-#         else:
-#             # Predict action Q-values
-#             state_tensor = process_state(state)
-            
-#             # Set model to evaluation mode for inference
-#             model.eval() 
-#             with torch.no_grad():
-#                 action_probs = model(state_tensor)
-            
-#             # Take best action (argmax)
-#             action = torch.argmax(action_probs[0]).item()
-            
-#             # Set model back to training mode (if not training, this has no effect)
-#             model.train()
-
-#         # Decay probability of taking random action
-#         epsilon -= epsilon_decay_step
-#         epsilon = max(epsilon, epsilon_min)
-
-#         # --- Apply action in environment ---
-#         # state_next, reward, done, _, _ = env.step(action) 
-#         # state_next = np.array(state_next)
-        
-#         # NOTE: Mocking environment step for demonstration
-#         state_next = np.zeros_like(state) 
-#         reward = random.uniform(-1, 1)
-#         done = timestep == (max_steps_per_episode - 1) 
-        
-#         episode_reward += reward
-
-#         # --- Save to Replay Buffer ---
-#         action_history.append(action)
-#         state_history.append(state)
-#         state_next_history.append(state_next)
-#         done_history.append(done)
-#         rewards_history.append(reward)
-#         state = state_next
-
-#         # --- Training Step (Update Main Model) ---
-#         if frame_count % update_after_actions == 0 and len(done_history) > batch_size:
-#             # Get random indices for the batch
-#             indices = np.random.choice(len(done_history), size=batch_size, replace=False)
-            
-#             # Run the training update
-#             loss = train_step(model, model_target, optimizer, loss_function, indices)
-            
-#         # --- Update Target Network ---
-#         if frame_count % update_target_network == 0:
-#             # update the target network with new weights
-#             model_target.load_state_dict(model.state_dict())
-            
-#             # Log details
-#             template = "running reward: {:.2f} at episode {}, frame count {}"
-#             print(template.format(running_reward, episode_count, frame_count))
-
-#         if done:
-#             break
-
-#     # --- Episode End Logic ---
-#     episode_reward_history.append(episode_reward)
-#     running_reward = np.mean(episode_reward_history)
-
-#     episode_count += 1
-
-#     if running_reward > 40:  # Condition to consider the task solved
-#         print("Solved at episode {}!".format(episode_count))
-#         break
-
-#     if max_episodes > 0 and episode_count >= max_episodes: 
-#         print("Stopped at episode {}!".format(episode_count))
-#         break
-=======
 
 # --- Main Training Loop ---
 
@@ -476,5 +246,4 @@
 # # last_reward = checkpoint['running_reward']
 
 # # Set the model to evaluation mode (if running inference/testing)
-# # loaded_model.eval()
->>>>>>> d81f2d6e
+# # loaded_model.eval()
<<<<<<< HEAD
# main_sonic_train.py
"""
PPO Training Pipeline for Sonic 2
Includes extra scalar features: lives, screen_x, screen_y, screen_x_end
"""
=======

# train_sonic.py
# PPO training for Sonic 2 with progress-shaped rewards (done in wrappers)
# and a simple entropy schedule for better early exploration.
>>>>>>> e4cd59d9

import os
os.environ.setdefault("SDL_VIDEODRIVER", "dummy")

import glob
import numpy as np
import torch
from torch.distributions import Categorical
from gymnasium.wrappers import RecordVideo

from environment_sonic import make_env
from network_sonic import ActorCriticCNNExtra
from config_sonic import (
    IMG_SIZE, LEARNING_RATE, GAMMA, CLIP_RANGE,
    TOTAL_TIMESTEPS, SAVE_FREQ, DEVICE
)

# ---------------------------
# Helpers
# ---------------------------

def to_chw(obs_np):
    """Convert env obs to CHW float32 tensor in [0,1]."""
    if obs_np.ndim == 2:
        chw = obs_np[None, :, :]
    elif obs_np.ndim == 3 and obs_np.shape[-1] == 1:
        chw = np.transpose(obs_np, (2, 0, 1))
    else:
        # average RGB to grayscale channel then CHW
        chw = np.mean(obs_np, axis=-1, keepdims=True).transpose(2, 0, 1)
<<<<<<< HEAD
    return chw.astype(np.float32)

def compute_gae(rewards, values, dones, next_value, gamma=0.99, lam=0.95):
    """Compute advantages and returns using GAE."""
=======
    return (chw.astype(np.float32) / 255.0)

def compute_gae(rewards, values, dones, next_value, gamma=0.99, lam=0.95):
    """Standard GAE (vectorized over time dimension)."""
>>>>>>> e4cd59d9
    T = len(rewards)
    adv = np.zeros(T, dtype=np.float32)
    gae = 0.0
    for t in reversed(range(T)):
        non_terminal = 1.0 - float(dones[t])
        v_next = next_value if t == T - 1 else values[t + 1]
        delta = rewards[t] + gamma * v_next * non_terminal - values[t]
        gae = delta + gamma * lam * non_terminal * gae
        adv[t] = gae
    returns = adv + values
    return adv, returns

def minibatches(*arrays, batch_size=64, shuffle=True):
    """Yield minibatches from input arrays."""
    n = arrays[0].shape[0]
    idx = np.arange(n)
    if shuffle:
        np.random.shuffle(idx)
    for s in range(0, n, batch_size):
        j = idx[s:s + batch_size]
        yield [a[j] for a in arrays]

<<<<<<< HEAD
def entropy_coef_schedule(total_steps_done):
    """Linearly decay entropy coefficient 0.05 → 0.01 over 200k steps."""
=======
def latest_checkpoint(path="checkpoints"):
    if not os.path.isdir(path):
        return None
    files = glob.glob(os.path.join(path, "sonic_ppo_*.pt"))
    if not files:
        files = glob.glob(os.path.join(path, "sonic_ppo_latest.pt"))
    return max(files, key=os.path.getmtime) if files else None

def entropy_coef_schedule(total_steps_done):
    # Linearly decay 0.05 -> 0.01 over the first 200k steps, then stay at 0.01
>>>>>>> e4cd59d9
    progress = min(total_steps_done / 200_000.0, 1.0)
    return 0.05 - 0.04 * progress

# ---------------------------
# Training
# ---------------------------

def main():
    record_next_episode = False
    ckpt_dir = "checkpoints"
    os.makedirs(ckpt_dir, exist_ok=True)

<<<<<<< HEAD
    # ---- Environment ----
    env = make_env(render='rgb_array', record_video=True)
    obs0, info = env.reset() if isinstance(env.reset(), tuple) else (env.reset(), {})
=======
    # ---- Env ----
    env = make_env(render='rgb_array', record_video=True)

    out = env.reset()
    obs0, info = out if isinstance(out, tuple) else (out, {})
>>>>>>> e4cd59d9
    obs_chw = to_chw(obs0)
    obs_channels = obs_chw.shape[0]
    num_actions = env.action_space.n

<<<<<<< HEAD
    # ---- Network & Optimizer ----
=======
    # ---- Net/Opt ----
>>>>>>> e4cd59d9
    net = ActorCriticCNNExtra(
        obs_shape=(obs_channels, IMG_SIZE, IMG_SIZE),
        num_actions=num_actions,
        extra_state_dim=4  # lives, screen_x, screen_y, screen_x_end
    ).to(DEVICE)
    opt = torch.optim.Adam(net.parameters(), lr=LEARNING_RATE)

<<<<<<< HEAD
    # ---- Checkpoint loading ----
    model_path = os.path.join(ckpt_dir, "sonic_ppo_latest.pt")
    global_steps = 0
    if os.path.exists(model_path):
        print("\033[93m🔄 Loading existing model...\033[0m")
        checkpoint = torch.load(model_path, map_location=DEVICE)
        net.load_state_dict(checkpoint["model"])
        global_steps = checkpoint.get("steps", 0)

    # ---- PPO hyperparameters ----
=======
    # ---- Try resume ----
    ckpt_path = latest_checkpoint(ckpt_dir)
    global_steps = 0
    if ckpt_path:
        print(f"\033[93m🔄 Resuming from {ckpt_path}\033[0m")
        checkpoint = torch.load(ckpt_path, map_location=DEVICE)
        net.load_state_dict(checkpoint["model"])
        global_steps = int(checkpoint.get("steps", 0))

    # ---- PPO hyperparams ----
>>>>>>> e4cd59d9
    rollout_steps = 2048
    epochs = 4
    batch_size = 64
    lam = 0.95
    grad_clip = 0.5

    episode = 0
    ep_return = 0.0

    print(f"✅ Training starts | obs_shape={(obs_channels, IMG_SIZE, IMG_SIZE)} | actions={num_actions}")

<<<<<<< HEAD
    # ---------------------------
    # Main training loop
    # ---------------------------
=======
>>>>>>> e4cd59d9
    while global_steps < TOTAL_TIMESTEPS:
        # Storage
        obs_buf, extra_buf, act_buf, logp_buf, rew_buf, val_buf, done_buf = [], [], [], [], [], [], []

<<<<<<< HEAD
        # -------- Rollout collection --------
        for _ in range(rollout_steps):
=======
        # --------- Rollout collection ---------
        for t in range(rollout_steps):
            # Prepare tensors
>>>>>>> e4cd59d9
            obs_t = torch.from_numpy(obs_chw)[None].to(DEVICE)

            extra_features = np.array([
                info.get('lives', 3),
                info.get('screen_x', 0),
                info.get('screen_y', 0),
                info.get('screen_x_end', 10_000)
            ], dtype=np.float32)
            extra_t = torch.from_numpy(extra_features[None]).to(DEVICE)

            with torch.no_grad():
                logits, value = net(obs_t, extra_t)
                dist = Categorical(logits=logits)
                action = dist.sample()
                logprob = dist.log_prob(action)

            a = int(action.item())
            step_out = env.step(a)
            # Ensure 5-tuple
            if len(step_out) == 5:
                next_obs, reward, terminated, truncated, info = step_out
            else:
                next_obs, reward, done, info = step_out
                terminated, truncated = done, False
            done = bool(terminated or truncated)

<<<<<<< HEAD
            # Store rollout data
=======
            # Store
>>>>>>> e4cd59d9
            obs_buf.append(obs_chw)
            extra_buf.append(extra_features)
            act_buf.append(a)
            logp_buf.append(float(logprob.item()))
            rew_buf.append(float(reward))
            val_buf.append(float(value.squeeze().item()))
            done_buf.append(done)

            # Advance
            obs_chw = to_chw(next_obs)
            ep_return += reward
            global_steps += 1

            # Heartbeat every ~200 env steps so the terminal never looks frozen
            if (global_steps % 200) == 0:
                print(f"… collecting rollout | steps={global_steps:,} | x={info.get('x',0)} | R_ep={ep_return:.1f}")

            if done:
                episode += 1
<<<<<<< HEAD
                print(f"[ep {episode:04d}] return={ep_return:.2f} | steps={global_steps:,}")

                # Record next episode if at save step
                if global_steps // SAVE_FREQ != (global_steps - 1) // SAVE_FREQ:
                    record_next_episode = True

                out = env.reset()
                obs_chw, info = out if isinstance(out, tuple) else (out, {})
                obs_chw = to_chw(obs_chw)
=======
                print(f"[ep {episode:04d}] return={ep_return:.2f} | global_steps={global_steps:,}")

                # flip a flag to record the very next episode after each SAVE_FREQ
                if (global_steps // SAVE_FREQ) != ((global_steps - 1) // SAVE_FREQ):
                    record_next_episode = True

                out = env.reset()
                obs0, info = out if isinstance(out, tuple) else (out, {})
                obs_chw = to_chw(obs0)
>>>>>>> e4cd59d9
                ep_return = 0.0

                if record_next_episode:
                    video_dir = "videos"
                    os.makedirs(video_dir, exist_ok=True)
                    env = RecordVideo(
                        env, video_folder=video_dir,
                        episode_trigger=lambda e: True,
                        name_prefix=f"sonic_ep{episode:04d}"
                    )
                    record_next_episode = False

            if global_steps >= TOTAL_TIMESTEPS:
                break

<<<<<<< HEAD
        # -------- Compute advantages / returns --------
=======
        # --------- Compute advantages / returns ---------
>>>>>>> e4cd59d9
        with torch.no_grad():
            o_last = torch.from_numpy(obs_chw)[None].to(DEVICE)
            e_last = torch.from_numpy(np.array([
                info.get('lives', 3),
                info.get('screen_x', 0),
                info.get('screen_y', 0),
                info.get('screen_x_end', 10_000)
            ], dtype=np.float32)[None]).to(DEVICE)
            _, next_value_t = net(o_last, e_last)
            next_value = float(next_value_t.squeeze().item())

        obs_arr   = np.array(obs_buf, dtype=np.float32)
        extra_arr = np.array(extra_buf, dtype=np.float32)
        act_arr   = np.array(act_buf, dtype=np.int64)
        logp_arr  = np.array(logp_buf, dtype=np.float32)
        rew_arr   = np.array(rew_buf, dtype=np.float32)
        val_arr   = np.array(val_buf, dtype=np.float32)
        done_arr  = np.array(done_buf, dtype=np.bool_)

        adv_arr, ret_arr = compute_gae(
            rewards=rew_arr, values=val_arr, dones=done_arr,
            next_value=next_value, gamma=GAMMA, lam=lam
        )
<<<<<<< HEAD

        # Normalize advantage
        adv_arr = (adv_arr - adv_arr.mean()) / (adv_arr.std() + 1e-8)

        # -------- PPO update ---------
=======
        # Advantage normalization (per-rollout)
        adv_mean, adv_std = adv_arr.mean(), adv_arr.std() + 1e-8
        adv_arr = (adv_arr - adv_mean) / adv_std

        # --------- PPO update ---------
        # Cache tensors on device
>>>>>>> e4cd59d9
        obs_t   = torch.from_numpy(obs_arr).to(DEVICE)
        extra_t = torch.from_numpy(extra_arr).to(DEVICE)
        act_t   = torch.from_numpy(act_arr).to(DEVICE)
        oldlogp_t = torch.from_numpy(logp_arr).to(DEVICE)
        ret_t   = torch.from_numpy(ret_arr).to(DEVICE)
        val_t   = torch.from_numpy(val_arr).to(DEVICE)
        adv_t   = torch.from_numpy(adv_arr).to(DEVICE)

        for _ in range(epochs):
            for mb_obs, mb_extra, mb_act, mb_oldlogp, mb_ret, mb_val, mb_adv in minibatches(
                obs_t, extra_t, act_t, oldlogp_t, ret_t, val_t, adv_t,
                batch_size=batch_size, shuffle=True
            ):
                logits, value = net(mb_obs, mb_extra)
                dist = Categorical(logits=logits)
<<<<<<< HEAD

                # policy loss
                new_logp = dist.log_prob(mb_act)
                ratio = torch.exp(new_logp - mb_oldlogp)
                unclipped = ratio * mb_adv
                clipped = torch.clamp(ratio, 1.0 - CLIP_RANGE, 1.0 + CLIP_RANGE) * mb_adv
                policy_loss = -torch.min(unclipped, clipped).mean()

                # value loss (clipped)
                value_clipped = mb_val + (value.squeeze() - mb_val).clamp(-CLIP_RANGE, CLIP_RANGE)
                v_loss_unclipped = (value.squeeze() - mb_ret) ** 2
                v_loss_clipped = (value_clipped - mb_ret) ** 2
                value_loss = 0.5 * torch.max(v_loss_unclipped, v_loss_clipped).mean()

                # entropy
                entropy = dist.entropy().mean()
                ent_coef = entropy_coef_schedule(global_steps)
                loss = policy_loss + value_loss - ent_coef * entropy

                opt.zero_grad(set_to_none=True)
                loss.backward()
                torch.nn.utils.clip_grad_norm_(net.parameters(), grad_clip)
                opt.step()

        # -------- Save checkpoint --------
        if global_steps // SAVE_FREQ != (global_steps - rollout_steps) // SAVE_FREQ:
            ckpt = os.path.join(ckpt_dir, f"sonic_ppo_{global_steps // 1000}k.pt")
            torch.save({"model": net.state_dict(), "steps": global_steps}, ckpt)
            torch.save({"model": net.state_dict(), "steps": global_steps},
                       os.path.join(ckpt_dir, "sonic_ppo_latest.pt"))
            print(f"💾 saved {ckpt}")

=======

                # policy loss
                new_logp = dist.log_prob(mb_act)
                ratio = torch.exp(new_logp - mb_oldlogp)
                unclipped = ratio * mb_adv
                clipped = torch.clamp(ratio, 1.0 - CLIP_RANGE, 1.0 + CLIP_RANGE) * mb_adv
                policy_loss = -torch.min(unclipped, clipped).mean()

                # value loss (clipped)
                value_clipped = mb_val + (value.squeeze() - mb_val).clamp(-CLIP_RANGE, CLIP_RANGE)
                v_loss_unclipped = (value.squeeze() - mb_ret) ** 2
                v_loss_clipped = (value_clipped - mb_ret) ** 2
                value_loss = 0.5 * torch.max(v_loss_unclipped, v_loss_clipped).mean()

                # entropy (schedule)
                entropy = dist.entropy().mean()
                ent_coef = entropy_coef_schedule(global_steps)
                loss = policy_loss + value_loss - ent_coef * entropy

                opt.zero_grad(set_to_none=True)
                loss.backward()
                torch.nn.utils.clip_grad_norm_(net.parameters(), grad_clip)
                opt.step()

        # --------- Save checkpoint ---------
        if (global_steps // SAVE_FREQ) != ((global_steps - rollout_steps) // SAVE_FREQ):
            ckpt = os.path.join(ckpt_dir, f"sonic_ppo_{global_steps // SAVE_FREQ}k.pt")
            torch.save({"model": net.state_dict(), "steps": global_steps}, ckpt)
            torch.save({"model": net.state_dict(), "steps": global_steps},
                       os.path.join(ckpt_dir, "sonic_ppo_latest.pt"))
            print(f"💾 saved {ckpt}")

>>>>>>> e4cd59d9
    print("✅ Training finished")

if __name__ == "__main__":
    main()<|MERGE_RESOLUTION|>--- conflicted
+++ resolved
@@ -1,15 +1,8 @@
-<<<<<<< HEAD
 # main_sonic_train.py
 """
 PPO Training Pipeline for Sonic 2
 Includes extra scalar features: lives, screen_x, screen_y, screen_x_end
 """
-=======
-
-# train_sonic.py
-# PPO training for Sonic 2 with progress-shaped rewards (done in wrappers)
-# and a simple entropy schedule for better early exploration.
->>>>>>> e4cd59d9
 
 import os
 os.environ.setdefault("SDL_VIDEODRIVER", "dummy")
@@ -40,17 +33,10 @@
     else:
         # average RGB to grayscale channel then CHW
         chw = np.mean(obs_np, axis=-1, keepdims=True).transpose(2, 0, 1)
-<<<<<<< HEAD
     return chw.astype(np.float32)
 
 def compute_gae(rewards, values, dones, next_value, gamma=0.99, lam=0.95):
     """Compute advantages and returns using GAE."""
-=======
-    return (chw.astype(np.float32) / 255.0)
-
-def compute_gae(rewards, values, dones, next_value, gamma=0.99, lam=0.95):
-    """Standard GAE (vectorized over time dimension)."""
->>>>>>> e4cd59d9
     T = len(rewards)
     adv = np.zeros(T, dtype=np.float32)
     gae = 0.0
@@ -73,21 +59,8 @@
         j = idx[s:s + batch_size]
         yield [a[j] for a in arrays]
 
-<<<<<<< HEAD
 def entropy_coef_schedule(total_steps_done):
     """Linearly decay entropy coefficient 0.05 → 0.01 over 200k steps."""
-=======
-def latest_checkpoint(path="checkpoints"):
-    if not os.path.isdir(path):
-        return None
-    files = glob.glob(os.path.join(path, "sonic_ppo_*.pt"))
-    if not files:
-        files = glob.glob(os.path.join(path, "sonic_ppo_latest.pt"))
-    return max(files, key=os.path.getmtime) if files else None
-
-def entropy_coef_schedule(total_steps_done):
-    # Linearly decay 0.05 -> 0.01 over the first 200k steps, then stay at 0.01
->>>>>>> e4cd59d9
     progress = min(total_steps_done / 200_000.0, 1.0)
     return 0.05 - 0.04 * progress
 
@@ -100,26 +73,14 @@
     ckpt_dir = "checkpoints"
     os.makedirs(ckpt_dir, exist_ok=True)
 
-<<<<<<< HEAD
     # ---- Environment ----
     env = make_env(render='rgb_array', record_video=True)
     obs0, info = env.reset() if isinstance(env.reset(), tuple) else (env.reset(), {})
-=======
-    # ---- Env ----
-    env = make_env(render='rgb_array', record_video=True)
-
-    out = env.reset()
-    obs0, info = out if isinstance(out, tuple) else (out, {})
->>>>>>> e4cd59d9
     obs_chw = to_chw(obs0)
     obs_channels = obs_chw.shape[0]
     num_actions = env.action_space.n
 
-<<<<<<< HEAD
     # ---- Network & Optimizer ----
-=======
-    # ---- Net/Opt ----
->>>>>>> e4cd59d9
     net = ActorCriticCNNExtra(
         obs_shape=(obs_channels, IMG_SIZE, IMG_SIZE),
         num_actions=num_actions,
@@ -127,7 +88,6 @@
     ).to(DEVICE)
     opt = torch.optim.Adam(net.parameters(), lr=LEARNING_RATE)
 
-<<<<<<< HEAD
     # ---- Checkpoint loading ----
     model_path = os.path.join(ckpt_dir, "sonic_ppo_latest.pt")
     global_steps = 0
@@ -138,18 +98,6 @@
         global_steps = checkpoint.get("steps", 0)
 
     # ---- PPO hyperparameters ----
-=======
-    # ---- Try resume ----
-    ckpt_path = latest_checkpoint(ckpt_dir)
-    global_steps = 0
-    if ckpt_path:
-        print(f"\033[93m🔄 Resuming from {ckpt_path}\033[0m")
-        checkpoint = torch.load(ckpt_path, map_location=DEVICE)
-        net.load_state_dict(checkpoint["model"])
-        global_steps = int(checkpoint.get("steps", 0))
-
-    # ---- PPO hyperparams ----
->>>>>>> e4cd59d9
     rollout_steps = 2048
     epochs = 4
     batch_size = 64
@@ -161,24 +109,15 @@
 
     print(f"✅ Training starts | obs_shape={(obs_channels, IMG_SIZE, IMG_SIZE)} | actions={num_actions}")
 
-<<<<<<< HEAD
     # ---------------------------
     # Main training loop
     # ---------------------------
-=======
->>>>>>> e4cd59d9
     while global_steps < TOTAL_TIMESTEPS:
         # Storage
         obs_buf, extra_buf, act_buf, logp_buf, rew_buf, val_buf, done_buf = [], [], [], [], [], [], []
 
-<<<<<<< HEAD
         # -------- Rollout collection --------
         for _ in range(rollout_steps):
-=======
-        # --------- Rollout collection ---------
-        for t in range(rollout_steps):
-            # Prepare tensors
->>>>>>> e4cd59d9
             obs_t = torch.from_numpy(obs_chw)[None].to(DEVICE)
 
             extra_features = np.array([
@@ -205,11 +144,7 @@
                 terminated, truncated = done, False
             done = bool(terminated or truncated)
 
-<<<<<<< HEAD
             # Store rollout data
-=======
-            # Store
->>>>>>> e4cd59d9
             obs_buf.append(obs_chw)
             extra_buf.append(extra_features)
             act_buf.append(a)
@@ -229,7 +164,6 @@
 
             if done:
                 episode += 1
-<<<<<<< HEAD
                 print(f"[ep {episode:04d}] return={ep_return:.2f} | steps={global_steps:,}")
 
                 # Record next episode if at save step
@@ -239,17 +173,6 @@
                 out = env.reset()
                 obs_chw, info = out if isinstance(out, tuple) else (out, {})
                 obs_chw = to_chw(obs_chw)
-=======
-                print(f"[ep {episode:04d}] return={ep_return:.2f} | global_steps={global_steps:,}")
-
-                # flip a flag to record the very next episode after each SAVE_FREQ
-                if (global_steps // SAVE_FREQ) != ((global_steps - 1) // SAVE_FREQ):
-                    record_next_episode = True
-
-                out = env.reset()
-                obs0, info = out if isinstance(out, tuple) else (out, {})
-                obs_chw = to_chw(obs0)
->>>>>>> e4cd59d9
                 ep_return = 0.0
 
                 if record_next_episode:
@@ -265,11 +188,7 @@
             if global_steps >= TOTAL_TIMESTEPS:
                 break
 
-<<<<<<< HEAD
         # -------- Compute advantages / returns --------
-=======
-        # --------- Compute advantages / returns ---------
->>>>>>> e4cd59d9
         with torch.no_grad():
             o_last = torch.from_numpy(obs_chw)[None].to(DEVICE)
             e_last = torch.from_numpy(np.array([
@@ -293,20 +212,11 @@
             rewards=rew_arr, values=val_arr, dones=done_arr,
             next_value=next_value, gamma=GAMMA, lam=lam
         )
-<<<<<<< HEAD
 
         # Normalize advantage
         adv_arr = (adv_arr - adv_arr.mean()) / (adv_arr.std() + 1e-8)
 
         # -------- PPO update ---------
-=======
-        # Advantage normalization (per-rollout)
-        adv_mean, adv_std = adv_arr.mean(), adv_arr.std() + 1e-8
-        adv_arr = (adv_arr - adv_mean) / adv_std
-
-        # --------- PPO update ---------
-        # Cache tensors on device
->>>>>>> e4cd59d9
         obs_t   = torch.from_numpy(obs_arr).to(DEVICE)
         extra_t = torch.from_numpy(extra_arr).to(DEVICE)
         act_t   = torch.from_numpy(act_arr).to(DEVICE)
@@ -322,7 +232,6 @@
             ):
                 logits, value = net(mb_obs, mb_extra)
                 dist = Categorical(logits=logits)
-<<<<<<< HEAD
 
                 # policy loss
                 new_logp = dist.log_prob(mb_act)
@@ -355,40 +264,6 @@
                        os.path.join(ckpt_dir, "sonic_ppo_latest.pt"))
             print(f"💾 saved {ckpt}")
 
-=======
-
-                # policy loss
-                new_logp = dist.log_prob(mb_act)
-                ratio = torch.exp(new_logp - mb_oldlogp)
-                unclipped = ratio * mb_adv
-                clipped = torch.clamp(ratio, 1.0 - CLIP_RANGE, 1.0 + CLIP_RANGE) * mb_adv
-                policy_loss = -torch.min(unclipped, clipped).mean()
-
-                # value loss (clipped)
-                value_clipped = mb_val + (value.squeeze() - mb_val).clamp(-CLIP_RANGE, CLIP_RANGE)
-                v_loss_unclipped = (value.squeeze() - mb_ret) ** 2
-                v_loss_clipped = (value_clipped - mb_ret) ** 2
-                value_loss = 0.5 * torch.max(v_loss_unclipped, v_loss_clipped).mean()
-
-                # entropy (schedule)
-                entropy = dist.entropy().mean()
-                ent_coef = entropy_coef_schedule(global_steps)
-                loss = policy_loss + value_loss - ent_coef * entropy
-
-                opt.zero_grad(set_to_none=True)
-                loss.backward()
-                torch.nn.utils.clip_grad_norm_(net.parameters(), grad_clip)
-                opt.step()
-
-        # --------- Save checkpoint ---------
-        if (global_steps // SAVE_FREQ) != ((global_steps - rollout_steps) // SAVE_FREQ):
-            ckpt = os.path.join(ckpt_dir, f"sonic_ppo_{global_steps // SAVE_FREQ}k.pt")
-            torch.save({"model": net.state_dict(), "steps": global_steps}, ckpt)
-            torch.save({"model": net.state_dict(), "steps": global_steps},
-                       os.path.join(ckpt_dir, "sonic_ppo_latest.pt"))
-            print(f"💾 saved {ckpt}")
-
->>>>>>> e4cd59d9
     print("✅ Training finished")
 
 if __name__ == "__main__":
